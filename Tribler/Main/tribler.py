--- conflicted
+++ resolved
@@ -99,11 +99,6 @@
 # one of those modules imports time as a module.
 from time import time, sleep
 
-<<<<<<< HEAD
-I2I_LISTENPORT = 57891
-VIDEOHTTP_LISTENPORT = 6875
-SESSION_CHECKPOINT_INTERVAL = 900.0 # 15 minutes
-=======
 # csko: getting port numbers from runtime arguments
 if len(sys.argv) == 5:
     I2I_LISTENPORT = int(sys.argv[4])
@@ -124,8 +119,7 @@
     I2I_LISTENPORT = 57891
     VIDEOHTTP_LISTENPORT = 6875
 
-SESSION_CHECKPOINT_INTERVAL = 1800.0 # seconds
->>>>>>> 89003e52
+SESSION_CHECKPOINT_INTERVAL = 900.0 # 15 minutes
 CHANNELMODE_REFRESH_INTERVAL = 5.0
 
 DEBUG = True
